import mock

from treq.test.util import TestCase
import treq
from treq._utils import set_global_pool


class TreqAPITests(TestCase):
    def setUp(self):
        set_global_pool(None)

        agent_patcher = mock.patch('treq.api.Agent')
        self.Agent = agent_patcher.start()
        self.addCleanup(agent_patcher.stop)

        client_patcher = mock.patch('treq.api.HTTPClient')
        self.HTTPClient = client_patcher.start()
        self.addCleanup(client_patcher.stop)

        pool_patcher = mock.patch('treq._utils.HTTPConnectionPool')
        self.HTTPConnectionPool = pool_patcher.start()
        self.addCleanup(pool_patcher.stop)

        self.client = self.HTTPClient.return_value

    def test_default_pool(self):
        resp = treq.get('http://test.com')

        self.Agent.assert_called_once_with(
            mock.ANY,
            pool=self.HTTPConnectionPool.return_value
        )

        self.assertEqual(self.client.get.return_value, resp)

    def test_cached_pool(self):
        pool = self.HTTPConnectionPool.return_value

        treq.get('http://test.com')

        self.HTTPConnectionPool.return_value = mock.Mock()

        treq.get('http://test.com')

        self.Agent.assert_called_with(mock.ANY, pool=pool)

    def test_custom_agent(self):
        """
        A custom Agent is used if specified.
        """
        custom_agent = mock.Mock()
        treq.get('https://www.example.org/', agent=custom_agent)
<<<<<<< HEAD
        self.HTTPClient.assert_called_once_with(custom_agent)
=======
        self.HTTPClient.assert_called_with(custom_agent)
>>>>>>> 82ec6035
<|MERGE_RESOLUTION|>--- conflicted
+++ resolved
@@ -1,3 +1,5 @@
+from __future__ import absolute_import, division
+
 import mock
 
 from treq.test.util import TestCase
@@ -50,8 +52,4 @@
         """
         custom_agent = mock.Mock()
         treq.get('https://www.example.org/', agent=custom_agent)
-<<<<<<< HEAD
-        self.HTTPClient.assert_called_once_with(custom_agent)
-=======
-        self.HTTPClient.assert_called_with(custom_agent)
->>>>>>> 82ec6035
+        self.HTTPClient.assert_called_once_with(custom_agent)